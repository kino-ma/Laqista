--- conflicted
+++ resolved
@@ -6,11 +6,7 @@
 
 *.log
 
-<<<<<<< HEAD
-.direnv
-.envrc
-=======
 .mless
 
 .direnv
->>>>>>> fe725d37
+.envrc